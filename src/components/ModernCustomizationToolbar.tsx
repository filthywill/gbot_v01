--- conflicted
+++ resolved
@@ -1,10 +1,6 @@
 import React, { useRef, useEffect, useCallback } from 'react';
 import { useState } from 'react';
 import { CustomizationOptions } from '../types';
-<<<<<<< HEAD
-import { ChevronUp, ChevronDown } from 'lucide-react';
-import { FaChevronCircleUp, FaChevronCircleDown } from "react-icons/fa";
-=======
 import { 
   Palette, 
   ChevronDown, 
@@ -19,17 +15,27 @@
   SunMoon,
   Sparkles,
   CircleDashed,
-  Save
+  Save,
+  BatteryFull,
+  Settings
 } from 'lucide-react';
->>>>>>> 0e8a5c19
+import { FaChevronCircleUp, FaChevronCircleDown } from "react-icons/fa";
 import { STYLE_PRESETS, StylePreset } from '../data/stylePresets';
 import { StylePresetsPanel } from './StylePresetsPanel';
 import { Switch } from './ui/switch';
 import { ValueSlider } from './ui/value-slider';
 import { ColorPicker } from './ui/color-picker';
 import { Collapsible, CollapsibleContent, CollapsibleTrigger } from './ui/collapsible';
-<<<<<<< HEAD
 import { useDevStore } from '../store/useDevStore';
+import { Dialog, DialogContent, DialogHeader, DialogTitle, DialogFooter } from './ui/dialog';
+import { Input } from './ui/input';
+import { Button } from './ui/button';
+import { OutlineControl } from './controls/OutlineControl';
+import { ShadowControl } from './controls/ShadowControl';
+import { BackgroundControl } from './controls/BackgroundControl';
+import { FillControl } from './controls/FillControl';
+import { ShieldControl } from './controls/ShieldControl';
+import { DevValueDisplay } from './ui/dev-value-display';
 
 interface ModernCustomizationToolbarProps {
   options: CustomizationOptions;
@@ -47,31 +53,6 @@
   onColorComplete?: () => void;
   onSliderComplete?: () => void;
 }
-=======
-import { Dialog, DialogContent, DialogHeader, DialogTitle, DialogFooter } from './ui/dialog';
-import { Input } from './ui/input';
-import { Button } from './ui/button';
->>>>>>> 0e8a5c19
-
-// Helper component to display values in dev mode
-const DevValueDisplay = ({ value, displayValue }: { value: number; displayValue?: number }) => {
-  const isDev = import.meta.env.DEV || process.env.NODE_ENV === 'development';
-  const { showValueOverlays } = useDevStore();
-  
-  if (!isDev || !showValueOverlays) return null;
-  
-  return (
-<<<<<<< HEAD
-    <div className="absolute right-0 top-0 bg-black/70 text-xs text-white/70 px-1 rounded pointer-events-none translate-y-[-50%]">
-      {displayValue !== undefined ? `${displayValue} (${value})` : value}
-    </div>
-=======
-    <span className="ml-1 text-xs text-zinc-500 font-mono">
-      {value}
-    </span>
->>>>>>> 0e8a5c19
-  );
-};
 
 const ControlRow: React.FC<ControlRowProps> = ({
   label,
@@ -94,7 +75,7 @@
         return {
           min: 25,
           max: 200,
-          step: 8,
+          step: 1,
           displayMin: 1,
           displayMax: 25,
           toDisplayValue: (value: number) => Math.round(((value - 25) / (200 - 25)) * 24 + 1),
@@ -104,7 +85,7 @@
         return {
           min: 1,
           max: 250,
-          step: 5, // (250-1)/50 steps
+          step: 2,
           displayMin: 1,
           displayMax: 50,
           toDisplayValue: (value: number) => Math.round(((value - 1) / (250 - 1)) * 49 + 1),
@@ -114,7 +95,7 @@
         return {
           min: 0,
           max: 10,
-          step: 0.1,
+          step: 2,
           displayMin: 0,
           displayMax: 10,
           toDisplayValue: (value: number) => value,
@@ -194,139 +175,17 @@
   );
 };
 
-const ShadowControl: React.FC<{
-  enabled: boolean;
-  onToggle: (enabled: boolean) => void;
-  offsetX: number;
-  onOffsetXChange: (x: number) => void;
-  offsetY: number;
-  onOffsetYChange: (y: number) => void;
-  onSliderComplete?: () => void;
-}> = ({
-  enabled,
-  onToggle,
-  offsetX,
-  onOffsetXChange,
-  offsetY,
-  onOffsetYChange,
-  onSliderComplete,
-}) => {
-  const [isExpanded, setIsExpanded] = useState(true);
-
-  // Shadow slider configuration
-  const shadowConfig = {
-    min: -30,
-    max: 70,
-    displayMin: -25,
-    displayMax: 25,
-    toDisplayValue: (value: number) => {
-      // Map the actual range to display range
-      if (value < 0) {
-        return Math.round((value / 30) * 25);
-      } else {
-        return Math.round((value / 70) * 25);
-      }
-    },
-    toActualValue: (display: number) => {
-      // Map the display range back to actual range
-      if (display < 0) {
-        return Math.round((display / 25) * 30);
-      } else {
-        return Math.round((display / 25) * 70);
-      }
-    }
-  };
-
-  return (
-    <div className="bg-zinc-700/50 rounded-lg p-1.5 relative">
-      {/* Header */}
-      <div className="flex items-center gap-1.5">
-        <Switch
-          checked={enabled}
-          onCheckedChange={onToggle}
-          className="data-[state=checked]:bg-purple-600"
-        />
-        <div className="flex items-center gap-0.5">
-          <span className="text-sm text-zinc-200 ui-label leading-none flex items-center -mt-[1px] pl-[2px]">SHADOW</span>
-          {enabled && (
-            <button
-              onClick={() => setIsExpanded(!isExpanded)}
-              className="flex items-center justify-center w-4 h-4 hover:bg-zinc-600/30 rounded -mt-[1px]"
-            >
-              {isExpanded ? (
-                <FaChevronCircleUp className="w-3 h-3 text-zinc-500" />
-              ) : (
-                <FaChevronCircleDown className="w-3 h-3 text-zinc-500" />
-              )}
-            </button>
-          )}
-        </div>
-      </div>
-
-      {/* Shadow controls */}
-      {enabled && isExpanded && (
-        <div className="mt-1 space-y-1">
-          <div className="grid grid-cols-[100px_1fr] items-center gap-1.5">
-            <span className="text-xs text-zinc-400 ui-label pl-[36px]">Horizontal</span>
-            <div className="relative">
-              <DevValueDisplay 
-                value={offsetX} 
-                displayValue={shadowConfig.toDisplayValue(offsetX)} 
-              />
-              <ValueSlider
-                value={[shadowConfig.toDisplayValue(offsetX)]}
-                min={shadowConfig.displayMin}
-                max={shadowConfig.displayMax}
-                step={1}
-                onValueChange={([value]) => {
-                  const actualValue = shadowConfig.toActualValue(value);
-                  onOffsetXChange(actualValue);
-                }}
-                onValueCommit={onSliderComplete}
-                className="data-[state=checked]:bg-purple-600"
-              />
-            </div>
-          </div>
-          <div className="grid grid-cols-[100px_1fr] items-center gap-1.5">
-            <span className="text-xs text-zinc-400 ui-label pl-[36px]">Vertical</span>
-            <div className="relative">
-              <DevValueDisplay 
-                value={offsetY} 
-                displayValue={shadowConfig.toDisplayValue(offsetY)} 
-              />
-              <ValueSlider
-                value={[shadowConfig.toDisplayValue(offsetY)]}
-                min={shadowConfig.displayMin}
-                max={shadowConfig.displayMax}
-                step={1}
-                onValueChange={([value]) => {
-                  const actualValue = shadowConfig.toActualValue(value);
-                  onOffsetYChange(actualValue);
-                }}
-                onValueCommit={onSliderComplete}
-                className="data-[state=checked]:bg-purple-600"
-              />
-            </div>
-          </div>
-        </div>
-      )}
-    </div>
-  );
-};
-
 export const ModernCustomizationToolbar: React.FC<ModernCustomizationToolbarProps> = ({ 
   options,
   onChange,
 }) => {
   const [isOpen, setIsOpen] = useState(true);
-  
-<<<<<<< HEAD
+  const [isPresetsOpen, setIsPresetsOpen] = useState(true);
+  
   // State for tracking dragging status
   const [isDragging, setIsDragging] = useState(false);
   const [tempOptions, setTempOptions] = useState<CustomizationOptions>(options);
   
-  // Update temp options when options change and not dragging
-=======
   // State for user presets
   const [userPresets, setUserPresets] = useState<StylePreset[]>([]);
   
@@ -336,10 +195,6 @@
   
   // Check if we're in development mode
   const isDev = import.meta.env.DEV || process.env.NODE_ENV === 'development';
-  
-  // Refs for handling color picker state
-  const tempOptionsRef = useRef<CustomizationOptions>(options);
-  const isColorPickerActive = useRef(false);
   
   // Load user presets from localStorage on component mount
   useEffect(() => {
@@ -355,8 +210,7 @@
     }
   }, [isDev]);
   
-  // Update temp options when props change (except during active color picking)
->>>>>>> 0e8a5c19
+  // Update temp options when options change and not dragging
   useEffect(() => {
     if (!isDragging) {
       setTempOptions(options);
@@ -391,37 +245,18 @@
     }
   }, [isDragging, tempOptions, onChange]);
   
+  // Handler for when slider interaction completes
+  const handleSliderComplete = () => {
+    // Remove the special flag and create a proper history entry
+    const { __skipHistory, ...finalOptions } = tempOptions;
+    onChange(finalOptions as CustomizationOptions);
+  };
+  
   // Apply a preset with history
   const applyPreset = useCallback((preset: StylePreset) => {
     setIsDragging(false);
     
-<<<<<<< HEAD
     // Merge preset settings with options
-=======
-    // Update the UI without creating a history entry
-    onChange({
-      ...tempOptionsRef.current,
-      __skipHistory: true
-    });
-  };
-  
-  // Handler for when slider interaction completes
-  const handleSliderComplete = () => {
-    // Remove the special flag and create a proper history entry
-    const { __skipHistory, ...finalOptions } = tempOptionsRef.current;
-    onChange(finalOptions as CustomizationOptions);
-  };
-
-  // Combine built-in and user presets
-  const allPresets = [...STYLE_PRESETS, ...userPresets];
-
-  // Apply a preset's settings
-  const applyPreset = (preset: StylePreset) => {
-    // Create a copy of the preset settings
-    const presetSettings = { ...preset.settings };
-    
-    // Presets should create history entries immediately
->>>>>>> 0e8a5c19
     const newOptions = { 
       ...options, 
       ...preset.settings,
@@ -430,19 +265,7 @@
     
     setTempOptions(newOptions);
     onChange(newOptions);
-<<<<<<< HEAD
   }, [options, onChange]);
-
-  // Shared style classes
-  const sectionHeaderClass = "flex items-center justify-between w-full py-1.5 px-1.5 rounded-md transition-colors";
-  const sectionContainerClass = "p-1 rounded-md";
-
-  return (
-    <div className="flex flex-col min-[640px]:flex-row min-[640px]:space-x-2 space-y-0 min-[640px]:space-y-0">
-      <div className={`${sectionContainerClass} flex-1`}>
-        <Collapsible open={isOpen} onOpenChange={setIsOpen}>
-=======
-  };
   
   // Handler for saving a new preset
   const savePreset = () => {
@@ -532,327 +355,91 @@
     }
   };
 
-  // Shared header style for section headers
+  // Shared style classes
   const sectionHeaderClass = "flex items-center justify-between w-full py-1.5 px-1.5 rounded-md transition-colors";
-  
-  // Control container style for consistent visual separation - increased contrast
-  const controlContainerClass = "bg-zinc-700 rounded-md mb-1 overflow-hidden shadow-sm";
+  const sectionContainerClass = "p-1 rounded-md";
 
   return (
-    <div className="space-y-1.5">
-      {/* Main Controls - Single Collapsible Section */}
-      <div className="p-1 rounded-md shadow-sm">
-        {/* Colors Section */}
-        <Collapsible open={isColorsOpen} onOpenChange={() => setIsColorsOpen(!isColorsOpen)}>
->>>>>>> 0e8a5c19
+    <div className="flex flex-col min-[640px]:flex-row min-[640px]:space-x-2 space-y-0 min-[640px]:space-y-0">
+      <div className={`${sectionContainerClass} flex-1`}>
+        <Collapsible open={isOpen} onOpenChange={setIsOpen}>
           <CollapsibleTrigger className={`${sectionHeaderClass} bg-gradient-to-r from-purple-900 to-purple-800 hover:from-purple-800 hover:to-purple-700`}>
             <div className="flex items-center gap-2">
               <h3 className="text-xs font-extrabold text-purple-100">STYLE CUSTOMIZATION</h3>
             </div>
-<<<<<<< HEAD
             {isOpen ? 
-=======
-            {isColorsOpen ? 
->>>>>>> 0e8a5c19
               <ChevronUp className="w-3 h-3 text-purple-200" /> : 
               <ChevronDown className="w-3 h-3 text-purple-200" />
             }
           </CollapsibleTrigger>
-<<<<<<< HEAD
           <CollapsibleContent className="space-y-1 pt-1.5 pb-0.5">
             {/* Background and Fill Row */}
-            <div className="grid grid-cols-2 gap-2">
+            <div className="grid grid-cols-2 gap-1.5">
               {/* Background */}
-              <ControlRow
-                label="BG"
-                enabled={options.backgroundEnabled}
-                onToggle={(enabled) => handleToggleChange({ backgroundEnabled: enabled })}
-                color={options.backgroundColor}
-                onColorChange={(color) => handleDragChange({ backgroundColor: color })}
-                onColorComplete={handleDragComplete}
-              />
-
-              {/* Fill */}
-              <ControlRow
-                label="FILL"
-                color={options.fillColor}
-                onColorChange={(color) => handleDragChange({ fillColor: color })}
-                onColorComplete={handleDragComplete}
-              />
-=======
-          <CollapsibleContent className="space-y-1.5 pt-1.5 pb-0.5">
-            {/* Background */}
-            <div className={controlContainerClass}>
-              <div className="flex items-center justify-between px-2.5 py-1.5">
-                <div className="flex items-center gap-2">
-                  <Switch 
-                    id="bg-toggle"
-                    checked={options.backgroundEnabled}
-                    onCheckedChange={(checked: boolean) => handleChange({ backgroundEnabled: checked })}
-                  />
-                  <label htmlFor="bg-toggle" className="text-xs font-medium text-zinc-200">Background</label>
-                </div>
-                <ColorPicker
-                  value={options.backgroundColor}
-                  onChange={(color) => handleColorPickerChange({ backgroundColor: color })}
-                  onChangeComplete={handleColorPickerComplete}
-                  disabled={!options.backgroundEnabled}
-                  className={!options.backgroundEnabled ? 'opacity-50' : ''}
+              <div className="space-y-1">
+                <BackgroundControl
+                  enabled={options.backgroundEnabled}
+                  onToggle={(enabled) => handleToggleChange({ backgroundEnabled: enabled })}
+                  color={options.backgroundColor}
+                  onColorChange={(color) => handleDragChange({ backgroundColor: color })}
+                  onColorComplete={handleDragComplete}
                 />
               </div>
-            </div>
-            
-            {/* Fill - Always enabled, no toggle */}
-            <div className={controlContainerClass}>
-              <div className="flex items-center justify-between px-2.5 py-1.5">
-                <div className="flex items-center gap-2">
-                  <div className="w-7"></div> {/* Spacer to align with other controls */}
-                  <label className="text-xs font-medium text-zinc-200">Fill</label>
-                </div>
-                <ColorPicker
-                  value={options.fillColor}
-                  onChange={(color) => handleColorPickerChange({ fillColor: color })}
-                  onChangeComplete={handleColorPickerComplete}
+
+              {/* Fill */}
+              <div className="space-y-1">
+                <FillControl
+                  color={options.fillColor}
+                  onColorChange={(color) => handleDragChange({ fillColor: color })}
+                  onColorComplete={handleDragComplete}
                 />
               </div>
             </div>
-
-            {/* Outline (Stamp) */}
-            <div className={controlContainerClass}>
-              <div className="flex items-center justify-between px-2.5 py-1.5">
-                <div className="flex items-center gap-2">
-                  <Switch 
-                    id="stamp-toggle"
-                    checked={options.stampEnabled}
-                    onCheckedChange={(checked: boolean) => handleChange({ stampEnabled: checked })}
-                  />
-                  <label htmlFor="stamp-toggle" className="text-xs font-medium text-zinc-200">Outline</label>
-                </div>
-                <ColorPicker
-                  value={options.stampColor}
-                  onChange={(color) => handleColorPickerChange({ stampColor: color })}
-                  onChangeComplete={handleColorPickerComplete}
-                  disabled={!options.stampEnabled}
-                  className={!options.stampEnabled ? 'opacity-50' : ''}
-                />
-              </div>
-              
-              {/* Size slider */}
-              {options.stampEnabled && (
-                <div className="px-2.5 pb-1.5 bg-zinc-600">
-                  <div className="flex items-center gap-1">
-                    <div className="w-8"></div> {/* Spacer to align with switch */}
-                    <span className="text-xs text-zinc-300">Size</span>
-                    <Slider
-                      value={[options.stampWidth]}
-                      min={50}
-                      max={150}
-                      step={1}
-                      onValueChange={(value: number[]) => handleSliderChange({ stampWidth: value[0] })}
-                      onValueCommit={handleSliderComplete}
-                      className="flex-1"
-                    />
-                    <DevValueDisplay value={options.stampWidth} />
-                  </div>
-                </div>
-              )}
-            </div>
-
-            {/* Forcefield (Shield) */}
-            <div className={controlContainerClass}>
-              <div className="flex items-center justify-between px-2.5 py-1.5">
-                <div className="flex items-center gap-2">
-                  <Switch 
-                    id="shield-toggle"
-                    checked={options.shieldEnabled}
-                    onCheckedChange={(checked: boolean) => handleChange({ shieldEnabled: checked })}
-                  />
-                  <label htmlFor="shield-toggle" className="text-xs font-medium text-zinc-200">Forcefield</label>
-                </div>
-                <ColorPicker
-                  value={options.shieldColor}
-                  onChange={(color) => handleColorPickerChange({ shieldColor: color })}
-                  onChangeComplete={handleColorPickerComplete}
-                  disabled={!options.shieldEnabled}
-                  className={!options.shieldEnabled ? 'opacity-50' : ''}
-                />
-              </div>
-              
-              {/* Size slider */}
-              {options.shieldEnabled && (
-                <div className="px-2.5 pb-1.5 bg-zinc-600">
-                  <div className="flex items-center gap-1">
-                    <div className="w-8"></div> {/* Spacer to align with switch */}
-                    <span className="text-xs text-zinc-300">Size</span>
-                    <Slider
-                      value={[options.shieldWidth]}
-                      min={5}
-                      max={150}
-                      step={1}
-                      onValueChange={(value: number[]) => handleSliderChange({ shieldWidth: value[0] })}
-                      onValueCommit={handleSliderComplete}
-                      className="flex-1"
-                    />
-                    <DevValueDisplay value={options.shieldWidth} />
-                  </div>
-                </div>
-              )}
->>>>>>> 0e8a5c19
-            </div>
             
-            {/* Outline - moved before Shield */}
-            <ControlRow
-              label="OUTLINE"
-              enabled={options.stampEnabled}
-              onToggle={(enabled) => handleToggleChange({ stampEnabled: enabled })}
-              color={options.stampColor}
-              onColorChange={(color) => handleDragChange({ stampColor: color })}
-              onColorComplete={handleDragComplete}
-              width={options.stampWidth}
-              onWidthChange={(width) => handleDragChange({ stampWidth: width })}
-              onSliderComplete={handleDragComplete}
-            />
-
-<<<<<<< HEAD
+            {/* Outline */}
+            <div className="space-y-1">
+              <OutlineControl
+                enabled={options.stampEnabled}
+                onToggle={(enabled) => handleToggleChange({ stampEnabled: enabled })}
+                color={options.stampColor}
+                onColorChange={(color) => handleDragChange({ stampColor: color })}
+                onColorComplete={handleDragComplete}
+                width={options.stampWidth}
+                onWidthChange={(width) => handleDragChange({ stampWidth: width })}
+                onSliderComplete={handleDragComplete}
+              />
+            </div>
+
             {/* Shield */}
-            <ControlRow
-              label="FORCEFIELD"
-              enabled={options.shieldEnabled}
-              onToggle={(enabled) => handleToggleChange({ shieldEnabled: enabled })}
-              color={options.shieldColor}
-              onColorChange={(color) => handleDragChange({ shieldColor: color })}
-              onColorComplete={handleDragComplete}
-              width={options.shieldWidth}
-              onWidthChange={(width) => handleDragChange({ shieldWidth: width })}
-              onSliderComplete={handleDragComplete}
-            />
+            <div className="space-y-1">
+              <ShieldControl
+                enabled={options.shieldEnabled}
+                onToggle={(enabled) => handleToggleChange({ shieldEnabled: enabled })}
+                color={options.shieldColor}
+                onColorChange={(color) => handleDragChange({ shieldColor: color })}
+                onColorComplete={handleDragComplete}
+                width={options.shieldWidth}
+                onWidthChange={(width) => handleDragChange({ shieldWidth: width })}
+                onSliderComplete={handleDragComplete}
+              />
+            </div>
 
             {/* Shadow */}
-            <ShadowControl
-              enabled={options.shadowEffectEnabled}
-              onToggle={(enabled) => handleToggleChange({ shadowEffectEnabled: enabled })}
-              offsetX={options.shadowEffectOffsetX}
-              onOffsetXChange={(x) => handleDragChange({ shadowEffectOffsetX: x })}
-              offsetY={options.shadowEffectOffsetY}
-              onOffsetYChange={(y) => handleDragChange({ shadowEffectOffsetY: y })}
-              onSliderComplete={handleDragComplete}
-            />
-=======
-            {/* Shadow Effect */}
-            <div className={controlContainerClass}>
-              <div className="flex items-center justify-between px-2.5 py-1.5">
-                <div className="flex items-center gap-2">
-                  <Switch 
-                    id="shadow-effect-toggle"
-                    checked={options.shadowEffectEnabled}
-                    onCheckedChange={(checked: boolean) => handleChange({ shadowEffectEnabled: checked })}
-                  />
-                  <label htmlFor="shadow-effect-toggle" className="text-xs font-medium text-zinc-200">Shadow</label>
-                </div>
-              </div>
-              
-              {/* Shadow sliders */}
-              {options.shadowEffectEnabled && (
-                <div className="px-2.5 pb-1.5 space-y-1.5 bg-zinc-600">
-                  <div className="flex items-center gap-1">
-                    <div className="w-8"></div> {/* Spacer to align with switch */}
-                    <span className="text-xs text-zinc-300">Horizontal</span>
-                    <ArrowLeft className="w-3 h-3 text-zinc-400" />
-                    <Slider
-                      value={[options.shadowEffectOffsetX]}
-                      min={-40}
-                      max={70}
-                      step={1}
-                      onValueChange={(value: number[]) => handleSliderChange({ shadowEffectOffsetX: value[0] })}
-                      onValueCommit={handleSliderComplete}
-                      className="flex-1"
-                    />
-                    <ArrowRight className="w-3 h-3 text-zinc-400" />
-                    <DevValueDisplay value={options.shadowEffectOffsetX} />
-                  </div>
-                  
-                  <div className="flex items-center gap-1">
-                    <div className="w-8"></div> {/* Spacer to align with switch */}
-                    <span className="text-xs text-zinc-300">Vertical</span>
-                    <ArrowUp className="w-3 h-3 text-zinc-400" />
-                    <Slider
-                      value={[options.shadowEffectOffsetY]}
-                      min={-30}
-                      max={30}
-                      step={1}
-                      onValueChange={(value: number[]) => handleSliderChange({ shadowEffectOffsetY: value[0] })}
-                      onValueCommit={handleSliderComplete}
-                      className="flex-1"
-                    />
-                    <ArrowDown className="w-3 h-3 text-zinc-400" />
-                    <DevValueDisplay value={options.shadowEffectOffsetY} />
-                  </div>
-                </div>
-              )}
+            <div className="space-y-1">
+              <ShadowControl
+                enabled={options.shadowEffectEnabled}
+                onToggle={(enabled) => handleToggleChange({ shadowEffectEnabled: enabled })}
+                offsetX={options.shadowEffectOffsetX}
+                offsetY={options.shadowEffectOffsetY}
+                onOffsetXChange={(x: number) => handleDragChange({ shadowEffectOffsetX: x })}
+                onOffsetYChange={(y: number) => handleDragChange({ shadowEffectOffsetY: y })}
+                onSliderComplete={handleDragComplete}
+              />
             </div>
           </CollapsibleContent>
         </Collapsible>
       </div>
 
-      {/* Style Presets - Moved to bottom */}
-      <div className="p-1 rounded-md shadow-sm">
-        <Collapsible open={isPresetsOpen} onOpenChange={() => setIsPresetsOpen(!isPresetsOpen)}>
-          <CollapsibleTrigger className={`${sectionHeaderClass} bg-gradient-to-r from-purple-900 to-purple-800 hover:from-purple-800 hover:to-purple-700`}>
-            <div className="flex items-center gap-2">
-              <h3 className="text-xs font-extrabold text-purple-100">STYLE PRESETS</h3>
-            </div>
-            {isPresetsOpen ? 
-              <ChevronUp className="w-3 h-3 text-purple-200" /> : 
-              <ChevronDown className="w-3 h-3 text-purple-200" />
-            }
-          </CollapsibleTrigger>
-          <CollapsibleContent className="pt-1.5 pb-0.5">
-            {/* Built-in Presets */}
-            <div className="mb-2 p-2 bg-zinc-700 rounded-lg shadow-sm">
-             
-              <h4 className="text-xs font-medium text-zinc-300 mb-1.5 px-1">FEATURED STYLES</h4>
-              
-              <PresetGrid
-                presets={STYLE_PRESETS}
-                activePresetId={options.__presetId}
-                onPresetSelect={applyPreset}
-              />
-            </div>
-            
-            {/* User Presets (Dev Mode Only) */}
-            {isDev && userPresets.length > 0 && (
-              <div className="mt-2 mb-2 p-2 bg-zinc-700 rounded-lg shadow-sm">
-                <h4 className="text-xs font-medium text-zinc-300 mb-1.5 px-1">CUSTOM STYLES</h4>
-                <PresetGrid
-                  presets={userPresets}
-                  activePresetId={options.__presetId}
-                  onPresetSelect={applyPreset}
-                  onPresetDelete={deleteUserPreset}
-                  areDeletable={true}
-                />
-              </div>
-            )}
-            
-            {/* Save Preset Button (Dev Mode Only) */}
-            {isDev && (
-              <div className="mt-3 flex justify-center">
-                <Button 
-                  variant="outline" 
-                  size="sm" 
-                  className="text-xs flex items-center gap-1.5 border-purple-700 hover:bg-purple-900 text-purple-300"
-                  onClick={() => setSavePresetDialogOpen(true)}
-                >
-                  <Save className="w-3 h-3" />
-                  <span>Save Current as Preset</span>
-                </Button>
-              </div>
-            )}
->>>>>>> 0e8a5c19
-          </CollapsibleContent>
-        </Collapsible>
-      </div>
-      
-<<<<<<< HEAD
       {/* Style Presets */}
       <div className={`${sectionContainerClass} flex-1`}>
         <StylePresetsPanel
@@ -860,7 +447,7 @@
           onPresetSelect={applyPreset}
         />
       </div>
-=======
+
       {/* Save Preset Dialog */}
       {isDev && (
         <Dialog open={isSavePresetDialogOpen} onOpenChange={setSavePresetDialogOpen}>
@@ -898,7 +485,6 @@
           </DialogContent>
         </Dialog>
       )}
->>>>>>> 0e8a5c19
     </div>
   );
 }; 